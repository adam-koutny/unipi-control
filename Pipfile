[[source]]
url = "https://pypi.org/simple"
verify_ssl = true
name = "pypi"

[packages]
pymodbus = "~=2.5.3"
pyyaml = "~=6.0"
paho-mqtt = "~=1.6.1"
asyncio-mqtt = "~=0.12.1"

[dev-packages]
black = "*"
check-manifest = "*"
flake8 = "*"
flake8-docstrings = "*"
mypy = "*"
pre-commit = "*"
types-pyyaml = "*"
pytest = "*"
pytest-cov = "*"
pytest-asyncio = "*"
<<<<<<< HEAD
=======
pytest-mock = "*"
coverage-badge = "*"
>>>>>>> cfbf56a0

[requires]
python_version = "3.8"<|MERGE_RESOLUTION|>--- conflicted
+++ resolved
@@ -20,11 +20,8 @@
 pytest = "*"
 pytest-cov = "*"
 pytest-asyncio = "*"
-<<<<<<< HEAD
-=======
 pytest-mock = "*"
 coverage-badge = "*"
->>>>>>> cfbf56a0
 
 [requires]
 python_version = "3.8"