import asyncio
import itertools
import time
from asyncio import Task
from collections.abc import Iterator
from dataclasses import asdict
from dataclasses import dataclass
from dataclasses import field
from pathlib import Path
from typing import Callable
from typing import Final
from typing import List
from typing import Optional
from typing import Union

<<<<<<< HEAD
from config import Config
from config import LOG_COVER_DEVICE_LOCKED
from config import logger
from features import DigitalOutput
from features import FeatureMap
from features import Relay
from helpers import DataStorage
from helpers import run_in_executor
=======
from unipi_control.config import Config
from unipi_control.features import DigitalOutput
from unipi_control.features import FeatureMap
from unipi_control.features import Relay
from unipi_control.helpers import DataStorage
from unipi_control.helpers import run_in_executor
>>>>>>> cfbf56a0

ASYNCIO_SLEEP_DELAY_FIX: Final[float] = 0.04


@dataclass(eq=False)
class CoverFeatures:
    set_tilt: bool = field(default=True)
    set_position: bool = field(default=True)


@dataclass(eq=False, frozen=True)
class CoverSettings:
    blind: CoverFeatures = CoverFeatures(set_tilt=True, set_position=True)
    roller_shutter: CoverFeatures = CoverFeatures(set_tilt=False, set_position=False)
    garage_door: CoverFeatures = CoverFeatures(set_tilt=False, set_position=True)


@dataclass(init=False, eq=False, frozen=True)
class CoverState:
    """State constants."""

    OPEN: str = "open"
    OPENING: str = "opening"
    CLOSING: str = "closing"
    CLOSED: str = "closed"
    STOPPED: str = "stopped"


@dataclass(init=False, eq=False, frozen=True)
class CoverDeviceState:
    """Device state constants."""

    OPEN: str = "OPEN"
    CLOSE: str = "CLOSE"
    STOP: str = "STOP"
    IDLE: str = "IDLE"


class CoverTimer:
    """Timer for state changes.

    If the state from the device changed (e.g. open, close, stop, ...)
    a timer is required for the cover runtime. The timer run in an asyncio
    task and run a callback function when it expired.
    """

    def __init__(self, timeout: float, callback: Callable):
        """Initialize timer.

        Parameters
        ----------
        timeout : float
            The timer timeout in seconds.
        callback: Callable
            The callback function that is executed at the end of the timer.
        """
        self._timeout: float = timeout
        self._callback: Callable = callback
        self._task: Optional[Task] = None

    async def _job(self):
        await asyncio.sleep(self._timeout - ASYNCIO_SLEEP_DELAY_FIX)
        await self._callback()

    def start(self):
        self._task = asyncio.create_task(self._job())

    def cancel(self):
        if self._task:
            self._task.cancel()


class Cover:
    """Class to control a cover and get the state of it.

    Attributes
    ----------
    calibrate_mode : bool
        Set the cover in calibration mode.
    id : str, optional
        ID. Used for ``Entity ID`` in Home Assistant.
    friendly_name : str
        Friendly name of the cover. Used for ``Name`` in Home Assistant.
    suggested_area : str, optional
        Suggest an area. Used for ``Area`` in Home Assistant.
    cover_type : str
        Cover types can be ``blind``, ``roller_shutter``, or ``garage_door``.
    topic_name : str
        Unique name for the MQTT topic.
    cover_run_time : float or int, optional
        Define the time (in seconds) it takes for the cover to fully open or close.
    tilt_change_time : float or int, optional
        Define the time (in seconds) that the tilt changes from fully open to fully closed state.
    circuit_up : str
        Output circuit name from a relay or digital output.
    circuit_down : str
        Output circuit name from a relay or digital output.
    state : str, optional
        Current cover state defined in the ``CoverState()`` class.
    position : int, optional
        Current cover position.
    tilt : int, optional
        Current tilt position.
    cover_up_feature : Feature
        The feature for opening the cover.
    cover_down_feature : Feature
        The feature for closing the cover.
    """

    def __init__(self, config, features, **kwargs):
        """Initialize cover.

        Parameters
        ----------
        features : FeatureMap
            All registered features (e.g. Relay, Digital Input, ...) from the
            Unipi Neuron.
        """
        self.config: Config = config

        self.calibrate_mode: bool = False
        self.object_id: str = kwargs["id"]
        self.friendly_name: str = kwargs["friendly_name"]
        self.suggested_area: str = kwargs["suggested_area"]
        self.cover_type: str = kwargs["cover_type"]
        self.topic_name: str = kwargs["topic_name"]
        self.cover_run_time: Union[float, int] = kwargs["cover_run_time"]
        self.tilt_change_time: Union[float, int] = kwargs["tilt_change_time"]
        self.circuit_up: str = kwargs["circuit_up"]
        self.circuit_down: str = kwargs["circuit_down"]
        self.state: Optional[str] = None
        self.position: Optional[int] = None
        self.tilt: Optional[int] = None

        self.cover_up_feature: Union[DigitalOutput, Relay] = features.by_circuit(
            self.circuit_up, feature_type=["DO", "RO"]
        )

        self.cover_down_feature: Union[DigitalOutput, Relay] = features.by_circuit(
            self.circuit_down, feature_type=["DO", "RO"]
        )

        self.settings: CoverFeatures = getattr(CoverSettings, self.cover_type)

        self._timer: Optional[CoverTimer] = None
        self._start_timer: Optional[float] = None
        self._device_state: str = CoverDeviceState.IDLE
        self._current_state: Optional[str] = None
        self._current_position: Optional[int] = None
        self._current_tilt: Optional[int] = None
        self._calibration_started: bool = False

    def __repr__(self) -> str:
        return self.friendly_name

    @property
    def position_file(self) -> Path:
        return self.config.temp_path / self.topic.replace("/", "__")

    @property
    def topic(self) -> str:
<<<<<<< HEAD
        return f"{self.config.device_name.lower()}/{self.topic_name}/" f"cover/{self.cover_type}"
=======
        return f"{self.config.device_name.lower()}/{self.topic_name}/cover/{self.cover_type}"
>>>>>>> cfbf56a0

    @property
    def is_opening(self) -> bool:
        return self.state == CoverState.OPENING

    @property
    def is_closing(self) -> bool:
        return self.state == CoverState.CLOSING

    @property
    def state_changed(self) -> bool:
        """Check whether the state has changed.

        When the state changed then this return ``True``. The state is changed
        when the cover open, close or stopped.

        Returns
        -------
        bool
            ``True`` if position changed else ``False``.

        See Also
        --------
            covers.Cover.open(): open the cover.
            covers.Cover.close(): close the cover.
            covers.Cover.stop(): stop the cover.
            covers.Cover.set_position(): set the cover position.
        """
        changed: bool = self.state != self._current_state

        if changed:
            self._current_state = self.state

        return changed

    @property
    def position_changed(self) -> bool:
        """Check whether the position has changed.

        When the position changed and the device state is **IDLE** then this
        return ``True``. The device state is **IDLE** when a command
        (OPENING or CLOSE) is stopped.

        Returns
        -------
        bool
            ``True`` if position changed else ``False``.

        See Also
        --------
            covers.Cover.open(): open the cover.
            covers.Cover.close(): close the cover.
            covers.Cover.set_position(): set the cover position.
        """
        if self.settings.set_position is True:
            changed: bool = self.position != self._current_position

            if changed and self._device_state == CoverDeviceState.IDLE:
                self._current_position = self.position
                return True

        return False

    @property
    def tilt_changed(self) -> bool:
        """Check whether the tilt has changed.

        When the tilt changed and the device state is **IDLE** then this
        return ``True``. The device state is **IDLE** when a command
        (OPENING or CLOSE) is stopped.

        Returns
        -------
        bool
            ``True`` if tilt changed else ``False``.

        See Also
        --------
            covers.Cover.set_tilt(): set the cover tilt position.
        """
        if self.settings.set_tilt is True:
            changed: bool = self.tilt != self._current_tilt

            if changed and self._device_state == CoverDeviceState.IDLE:
                self._current_tilt = self.tilt
                return True

        return False

    def _stop_timer(self):
        if self._timer is not None:
            self._timer.cancel()
            self._timer = None

        self._start_timer = None

    def _update_state(self):
        if self.settings.set_position is True:
            if self.position <= 0:
                self.state = CoverState.CLOSED
            elif self.position >= 100:
                self.state = CoverState.OPEN
            else:
                self.state = CoverState.STOPPED
        else:
            self.state = CoverState.STOPPED

    def _update_position(self):
        if self.settings.set_position is False:
            return

        if self._start_timer is None:
            return

        if self.position is not None:
            end_timer = time.monotonic() - self._start_timer

            if self.is_closing:
                self.position = int(round(100 * (self.cover_run_time - end_timer) / self.cover_run_time)) - (
                    100 - self.position
                )
            elif self.is_opening:
                self.position = self.position + int(round(100 * end_timer / self.cover_run_time))

            if self.position <= 0:
                self.position = 0
            elif self.position >= 100:
                self.position = 100

    def _delete_position(self):
        if self.settings.set_position is True:
            self.position_file.unlink(missing_ok=True)

    @run_in_executor
    def _write_position(self):
        if self.settings.set_position is True:
            self.position_file.write_text(f"{self.position}/{self.tilt}")

    def read_position(self):
        if self.settings.set_position is True:
            try:
                data: list = self.position_file.read_text().split("/")
                self.position = int(data[0])
                self.tilt = int(data[1])
            except (FileNotFoundError, IndexError, ValueError):
                self.position = 0
                self.tilt = 0

                self.calibrate_mode = True

    async def calibrate(self):
        cover_run_time: Optional[float] = None

        if self.calibrate_mode is True and self._calibration_started is False:
            self._calibration_started = True
            cover_run_time = await self.open(calibrate=True)

        return cover_run_time

    async def open(self, position: int = 100, calibrate: bool = False) -> Optional[float]:
        """Close the cover.

        If the cover is in calibration mode then the cover will be fully open.

        For safety reasons, the relay for close the cover will be deactivated.
        If this is successful, the relay to open the cover is activated.

        The device state is changed to **OPEN**, the cover state is changed
        to **OPENING** and the timer will be started.

        Parameters
        ----------
        position : int
            The cover position. ``100`` is fully open and ``0`` is fully closed.
        calibrate : bool
            Set position to ``0`` if ``True``.

        Returns
        -------
        float, optional
            Cover run time in seconds.
        """
        if self.settings.set_position is True:
            if self.position is not None and self.position >= 100:
                return None

        if self.calibrate_mode is True and calibrate is False:
            return None

        self._update_position()
        response = await self.cover_down_feature.set_state(0)
        self._stop_timer()

        if not response.isError():
            await self.cover_up_feature.set_state(1)

            self._device_state = CoverDeviceState.OPEN
            self.state = CoverState.OPENING
            self._start_timer = time.monotonic()

            if self.settings.set_position is True:
                if self.tilt_change_time:
                    self.tilt = 100

                if self.position is not None and self.cover_run_time:
                    position = 105 if position == 100 else position
                    cover_run_time: float = (position - self.position) * self.cover_run_time / 100

                    if self.tilt_change_time and cover_run_time < self.tilt_change_time:
                        cover_run_time = self.tilt_change_time

                    self._timer = CoverTimer(cover_run_time, self.stop)
                    self._timer.start()

                    self._delete_position()

                    return cover_run_time

        return None

    async def close(self, position: int = 0) -> Optional[float]:
        """Close the cover.

        If the cover is in calibration mode then the cover will be fully closed.

        If the cover is already opening or closing then the position is
        updated. If a running timer exists, it will be stopped.

        For safety reasons, the relay for open the cover will be deactivated.
        If this is successful, the relay to close the cover is activated.

        The device state is changed to **CLOSE**, the cover state is changed
        to **CLOSING** and the timer will be started.

        Parameters
        ----------
        position : int
            The cover position. ``100`` is fully open and ``0`` is fully closed.

        Returns
        -------
        float, optional
            Cover run time in seconds.
        """
        if self.settings.set_position is True:
            if self.position is None:
                return None

            if self.position <= 0:
                return None

        if self.calibrate_mode is True:
            return None

        self._update_position()
        response = await self.cover_up_feature.set_state(0)
        self._stop_timer()

        if not response.isError():
            await self.cover_down_feature.set_state(1)

            self._device_state = CoverDeviceState.CLOSE
            self.state = CoverState.CLOSING
            self._start_timer = time.monotonic()

            if self.settings.set_position is True:
                if self.tilt_change_time:
                    self.tilt = 0

                if self.position is not None and self.cover_run_time:
                    position = -5 if position == 0 else position
                    cover_run_time = (self.position - position) * self.cover_run_time / 100

                    if self.tilt_change_time and cover_run_time < self.tilt_change_time:
                        cover_run_time = self.tilt_change_time

                    self._timer = CoverTimer(cover_run_time, self.stop)
                    self._timer.start()

                    self._delete_position()

                    return cover_run_time

        return None

    async def stop(self):
        """Stop moving the cover.

        If the cover is already opening or closing then the position is
        updated. If a running timer exists, it will be stopped.

        If position is lower than equal 0 then the cover state is set to
        closed. If position is greater than equal 100 then the cover state is
        set to open. On all other positions the cover state is set to stopped.

        The device state is changed to **IDLE** and the timer will be
        reset.
        """
        self._update_position()

        if self.calibrate_mode is True:
            if self.position == 100:
                self.calibrate_mode = False
            else:
                self.position = 0
                return

        await self.cover_down_feature.set_state(0)
        await self.cover_up_feature.set_state(0)

        await self._write_position()
        self._stop_timer()
        self._update_state()

        self._device_state = CoverDeviceState.IDLE

    async def _open_tilt(self, tilt: int = 100) -> Optional[float]:
        cover_run_time: Optional[float] = None

        if self.tilt is None:
            return None

        if self.tilt == 100:
            return None

        if self.tilt_change_time:
            self._update_position()
            response = await self.cover_down_feature.set_state(0)
            self._stop_timer()

            if not response.isError():
                await self.cover_up_feature.set_state(1)

                self._device_state = CoverDeviceState.OPEN
                self.state = CoverState.OPENING
                self._start_timer = time.monotonic()

                cover_run_time = (tilt - self.tilt) * self.tilt_change_time / 100

                self._timer = CoverTimer(cover_run_time, self.stop)
                self._timer.start()

                self._delete_position()

        return cover_run_time

    async def _close_tilt(self, tilt: int = 0) -> Optional[float]:
        cover_run_time: Optional[float] = None

        if self.tilt is None:
            return None

        if self.tilt == 0:
            return None

        if self.tilt_change_time:
            self._update_position()
            response = await self.cover_up_feature.set_state(0)
            self._stop_timer()

            if not response.isError():
                await self.cover_down_feature.set_state(1)

                self._device_state = CoverDeviceState.CLOSE
                self.state = CoverState.CLOSING
                self._start_timer = time.monotonic()

                cover_run_time = (self.tilt - tilt) * self.tilt_change_time / 100

                self._timer = CoverTimer(cover_run_time, self.stop)
                self._timer.start()

                self._delete_position()

        return cover_run_time

    async def set_position(self, position: int) -> Optional[float]:
        """Set the cover position.

        Parameters
        ----------
        position : int
            The cover position. ``100`` is fully open and ``0`` is fully closed.

        Returns
        -------
        float, optional
            Cover run time in seconds.
        """
        if self.settings.set_position is False:
            return None

        cover_run_time: Optional[float] = None

        if not self.calibrate_mode:
            if self.position is not None:
                if position > self.position:
                    cover_run_time = await self.open(position)
                elif position < self.position:
                    cover_run_time = await self.close(position)

        return cover_run_time

    async def set_tilt(self, tilt: int) -> Optional[float]:
        """Set the tilt position.

        Parameters
        ----------
        tilt : int
            The tilt position. ``100`` is fully open and ``0`` is fully closed.

        Returns
        -------
        float, optional
            Cover run time in seconds.
        """
        if self.settings.set_tilt is False:
            return None

        if not self.tilt_change_time:
            return None

        cover_run_time: Optional[float] = None

        if not self.calibrate_mode:
            if self.tilt is not None:
                if tilt > self.tilt:
                    cover_run_time = await self._open_tilt(tilt)
                elif tilt < self.tilt:
                    cover_run_time = await self._close_tilt(tilt)

                self.tilt = tilt

        return cover_run_time


class CoverMap(DataStorage):
    """A read-only container object that has saved cover classes.

    See Also
    --------
    helpers.DataStorage
    """

    def __init__(self, config: Config, features: FeatureMap):
        """Initialize cover map.

        Parameters
        ----------
        features : FeatureMap
            All registered features (e.g. Relay, Digital Input, ...) from the
            Unipi Neuron.
        """
        super().__init__()

        for cover in config.covers:
            cover_type: str = cover.cover_type

            if not self.data.get(cover_type):
                self.data[cover_type] = []

            c = Cover(config, features, **asdict(cover))
<<<<<<< HEAD
=======
            c.read_position()

>>>>>>> cfbf56a0
            self.data[cover_type].append(c)

    def by_cover_type(self, cover_type: List[str]) -> Iterator:
        return itertools.chain.from_iterable(filter(None, map(self.data.get, cover_type)))<|MERGE_RESOLUTION|>--- conflicted
+++ resolved
@@ -13,23 +13,12 @@
 from typing import Optional
 from typing import Union
 
-<<<<<<< HEAD
-from config import Config
-from config import LOG_COVER_DEVICE_LOCKED
-from config import logger
-from features import DigitalOutput
-from features import FeatureMap
-from features import Relay
-from helpers import DataStorage
-from helpers import run_in_executor
-=======
 from unipi_control.config import Config
 from unipi_control.features import DigitalOutput
 from unipi_control.features import FeatureMap
 from unipi_control.features import Relay
 from unipi_control.helpers import DataStorage
 from unipi_control.helpers import run_in_executor
->>>>>>> cfbf56a0
 
 ASYNCIO_SLEEP_DELAY_FIX: Final[float] = 0.04
 
@@ -191,11 +180,7 @@
 
     @property
     def topic(self) -> str:
-<<<<<<< HEAD
-        return f"{self.config.device_name.lower()}/{self.topic_name}/" f"cover/{self.cover_type}"
-=======
         return f"{self.config.device_name.lower()}/{self.topic_name}/cover/{self.cover_type}"
->>>>>>> cfbf56a0
 
     @property
     def is_opening(self) -> bool:
@@ -658,11 +643,8 @@
                 self.data[cover_type] = []
 
             c = Cover(config, features, **asdict(cover))
-<<<<<<< HEAD
-=======
             c.read_position()
 
->>>>>>> cfbf56a0
             self.data[cover_type].append(c)
 
     def by_cover_type(self, cover_type: List[str]) -> Iterator:
