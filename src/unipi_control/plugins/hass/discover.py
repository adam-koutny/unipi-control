--- conflicted
+++ resolved
@@ -3,13 +3,8 @@
 from typing import Optional
 from typing import Tuple
 
-<<<<<<< HEAD
-from config import Config
-from config import FeatureConfig
-=======
 from unipi_control.config import Config
 from unipi_control.config import FeatureConfig
->>>>>>> cfbf56a0
 
 
 class HassBaseDiscovery(ABC):
@@ -17,12 +12,8 @@
         self.config: Config = config
 
     def _get_invert_state(self, feature) -> bool:
-<<<<<<< HEAD
-        features_config: FeatureConfig = self.config.features.get(feature.circuit)
-=======
         """Check if invert state is enabled in the config."""
         features_config: Optional[FeatureConfig] = self.config.features.get(feature.circuit)
->>>>>>> cfbf56a0
 
         if features_config:
             return features_config.invert_state
@@ -30,14 +21,9 @@
         return False
 
     def _get_friendly_name(self, feature) -> str:
-<<<<<<< HEAD
-        friendly_name: str = f"{self.config.device_name} {feature.circuit_name}"
-        features_config: FeatureConfig = self.config.features.get(feature.circuit)
-=======
         """Get the friendly name from the config. Used for ``Name`` in Home Assistant."""
         friendly_name: str = f"{self.config.device_name} {feature.circuit_name}"
         features_config: Optional[FeatureConfig] = self.config.features.get(feature.circuit)
->>>>>>> cfbf56a0
 
         if features_config:
             friendly_name = features_config.friendly_name
@@ -45,14 +31,9 @@
         return friendly_name
 
     def _get_suggested_area(self, feature) -> Optional[str]:
-<<<<<<< HEAD
-        suggested_area: str = ""
-        features_config: FeatureConfig = self.config.features.get(feature.circuit)
-=======
         """Get the suggested area from the config. Used for ``Area`` in Home Assistant."""
         suggested_area: Optional[str] = None
         features_config: Optional[FeatureConfig] = self.config.features.get(feature.circuit)
->>>>>>> cfbf56a0
 
         if features_config:
             suggested_area = features_config.suggested_area
