--- conflicted
+++ resolved
@@ -59,13 +59,8 @@
 lint = [
     "mypy==1.5.1",
     "pylint==2.17.6",
-<<<<<<< HEAD
-    "ruff==0.0.290",
+    "ruff==0.0.291",
     "types-PyYAML==6.0.12.12",
-=======
-    "ruff==0.0.291",
-    "types-PyYAML==6.0.12.11",
->>>>>>> 1f7be0e3
     "yamllint==1.32.0",
 ]
 tests = [
