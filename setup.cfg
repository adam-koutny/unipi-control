--- conflicted
+++ resolved
@@ -4,11 +4,6 @@
 [metadata]
 name = unipi-control
 version = attr: unipi_control.__version__
-<<<<<<< HEAD
-license = GPL-3.0
-license_file = LICENSE
-=======
->>>>>>> 8fc343a7
 description = Control Unipi I/O directly with MQTT commands and without Evok.
 long_description = file: README.md
 long_description_content_type = text/markdown
